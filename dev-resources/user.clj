--- conflicted
+++ resolved
@@ -8,10 +8,6 @@
     [clojure.spec.alpha :as s]
     [expound.alpha :as expound]))
 
-<<<<<<< HEAD
-(alter-var-root #'s/*explain-out* (constantly expound/printer))
-=======
 (require 'com.walmartlabs.lacinia.expound)
 
 (alter-var-root #'s/*explain-out* (constantly expound/printer))
->>>>>>> 74edc4dd
