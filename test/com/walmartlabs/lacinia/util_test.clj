--- conflicted
+++ resolved
@@ -79,28 +79,6 @@
               :serialize double}}}
            (util/attach-scalar-transformers schema transformers)))))
 
-<<<<<<< HEAD
-(deftest inject-descriptions
-  ;; This tests a couple of cases that aren't covered by the
-  ;; parser.schema-test namespace.
-
-  (let [schema {:queries
-                {:hello
-                 {:type :String
-                  :args
-                  {:name {:type :String}}}}}
-        documentation {:queries/hello "HELLO"
-                       :queries/hello.name "HELLO.NAME"}]
-
-    (is (= {:queries
-            {:hello
-             {:type :String
-              :description "HELLO"
-              :args
-              {:name {:type :String
-                      :description "HELLO.NAME"}}}}}
-           (util/inject-descriptions schema documentation)))))
-=======
 (deftest inject-resolvers
   (let [schema {:objects
                 {:Person {:fields
@@ -123,4 +101,24 @@
                             ))]
     (is (= {:key :NotFound/my_field}
            (ex-data e)))))
->>>>>>> cfa5178a
+
+(deftest inject-descriptions
+  ;; This tests a couple of cases that aren't covered by the
+  ;; parser.schema-test namespace.
+
+  (let [schema {:queries
+                {:hello
+                 {:type :String
+                  :args
+                  {:name {:type :String}}}}}
+        documentation {:queries/hello "HELLO"
+                       :queries/hello.name "HELLO.NAME"}]
+
+    (is (= {:queries
+            {:hello
+             {:type :String
+              :description "HELLO"
+              :args
+              {:name {:type :String
+                      :description "HELLO.NAME"}}}}}
+           (util/inject-descriptions schema documentation)))))