--- conflicted
+++ resolved
@@ -1,18 +1,16 @@
 ## 0.26.0 -- UNRELEASED
 
-<<<<<<< HEAD
 Lacinia now supports the `:roots` key in the input schema, which makes
 it possible to define query, mutation, or subscription operations
 in terms of the fields of an explicitly named object in the schema.
 This aligns Lacinia better with other implementations of GraphQL.
-=======
+
 New `com.walmartlabs.lacinia.parser/summarize-query` function,
 which is used to summarize a query without distractions such as
 aliases and field arguments. This is used to group similar
 queries together when doing performance analysis.
 
 [Closed Issues](https://github.com/walmartlabs/lacinia/milestone/14?closed=1)
->>>>>>> 5f6d0d0f
 
 ## 0.25.0 -- 2 Mar 2018
 
