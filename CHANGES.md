## 0.26.0 -- UNRELEASED

<<<<<<< HEAD
Lacinia now supports the `:roots` key in the input schema, which makes
it possible to define query, mutation, or subscription operations
in terms of the fields of an explicitly named object in the schema.
This aligns Lacinia better with other implementations of GraphQL.

New `com.walmartlabs.lacinia.parser/summarize-query` function,
=======
Lacinia is now based on Clojure 1.9, though it can also be used with
Clojure 1.8.

Added the `com.walmartlabs.lacinia.parser/summarize-query` function,
>>>>>>> 0858b510
which is used to summarize a query without distractions such as
aliases and field arguments. This is used to group similar
queries together when doing performance analysis.

[Closed Issues](https://github.com/walmartlabs/lacinia/milestone/14?closed=1)

## 0.25.0 -- 2 Mar 2018

Enum validation has changed: field resolvers may now return
a keyword, symbol, or string.
Internally, the value is converted to a keyword before being added
to the response map.

However, field resolvers that return an invalid value for an enum field
results in a thrown exception: previously, this was handled as
a field error.

It is now possible to mark fields (including operations) and enum values
as deprecated.

Compiled schemas now print and pretty-print as `#CompiledSchema<>`.

[Closed Issues](https://github.com/walmartlabs/lacinia/milestone/13?closed=1)

## 0.24.0 -- 30 Jan 2018

Added the FieldResolver protocol that allows a Clojure record, such as a
[Component](https://github.com/stuartsierra/component), to act as a field resolver.

Field resolvers for enum types are now required to return a keyword, and that
keyword must match one of the values defined for the enum.
Previously, Lacinia failed to peform any checks in this case, which could result
in invalid data present in the result map.

[Closed Issues](https://github.com/walmartlabs/lacinia/milestone/12?closed=1)

## 0.23.0 -- 5 Dec 2017

Added `com.walmartlabs.lacina.resolve/wrap-resolver-result` which makes it easier
to wrap an existing resolver function, but safely manipulate the resolved
value.

[Closed Issues](https://github.com/walmartlabs/lacinia/milestone/11?closed=1)

## 0.22.1 -- 27 Oct 2017

Fixes a bug that prevented operation names from working when a query
defined only a single operation.

[Closed Issues](https://github.com/walmartlabs/lacinia/milestone/10?closed=1)

## 0.22.0 -- 24 Oct 2017

Previously, the reserved words 'query', 'mutation', and 'subscription'
could not be used as the name of an operation, variable, field, etc.
The grammar and parser have been changed to allow this.

Lacinia has a new API for parsing a GraphQL schema as an alternative
to using Lacinia's EDN format.

[Closed Issues](https://github.com/walmartlabs/lacinia/milestone/9?closed=1)

## 0.21.0 -- 12 Sep 2017

Simplified a clojure.spec to prevent a potential runtime error
`Could not locate clojure/test/check/generators__init.class or clojure/test/check/generators.clj on classpath`.
This would occur when the :default-field-resolver option was specified, and org.clojure/test.check was
not on the classpath (it is a side-effect of having `com.walmartlabs.lacina/compile`
be always instrumented).

A number of small optimizations have been made, shaving a few milliseconds off selections
on very large lists.

## 0.20.0 -- 1 Aug 2017

Object fields and field arguments may now inherit their description from corresponding
fields and field arguments of an implemented interface.

There is now a mechanism to allow a ResolverResult callback to be invoked
in a application-provided executor or thread pool.

[Closed Issues](https://github.com/walmartlabs/lacinia/milestone/7?closed=1)

## 0.19.0 -- 11 Jul 2017

Lacinia now includes support for GraphQL subscriptions.

Lacinia no longer catches and reports exceptions inside field resolvers.

It is now possible for a field resolver to modify the application context
passed to all nested field resolvers (at any depth).

The :decorator option to `com.walmartlabs.lacinia.schema/compile` has been
removed. This is a feature, added in 0.17.0, that can be better implemented
in application code.

The callback provided to the
`com.walmartlabs.lacinia.resolve/on-deliver!` protocol method has
changed to only accept a single value.
Previously, the callback received a resolved value and an nilable error map.
This method is not intended for use in application code.

The `com.walmartlabs.lacinia.schema/compile` function is now *always* instrumented.
This means that non-conforming schemas will fail with a spec verification exception.

[Closed Issues](https://github.com/walmartlabs/lacinia/issues?q=is%3Aclosed+milestone%3A0.19.0)

## 0.18.0 -- 19 June 2017

`com.walmartlabs.lacinia.schema/tag-with-type` now uses metadata in the majority of cases
(as it did in 0.16.0), resorting to a wrapper type only when
the value is a Java object that doesn't support metadata.

Queries with repeated identical fields (same alias and arguments) will now be merged together
along with their subselections.

Fixed Selections API functions throwing a NullPointerException on Introspective meta fields.

Upgraded to `clojure-future-spec` 1.9.0-alpha17.

[Closed Issues](https://github.com/walmartlabs/lacinia/milestone/5?closed=1)

## 0.17.0 -- 22 May 2017

Lacinia now better implements the specification, in terms of parsing
and serializing scalars.

The default mapping from field name to field resolver has simplified;
it is now a direct mapping, without converting underscores to dashes.
The old behavior is still available via an option to
`com.walmartlabs.lacinia.schema/compile`.

The function `com.walmartlabs.lacinia.schema/tag-with-type` has changed; it
now returns a special wrapper value (rather than the same value with
different metadata). This is to allow resolved values that do not
support metadata, such as Java objects.

The related function `com.walmartlabs.lacinia.schema/type-tag` has been removed.

Please update your applications carefully.

`compile` now has a new option, `:decorator`.
The decorator is a callback applied to all non-default field resolvers.
The primary use case is to adapt the return value of a field resolver,
for example, from a core.async channel to a Lacinia ResolverResult.

New function: `com.walmartlabs.lacinia.parser/operations`: extracts
from a parsed query the type (mutation or query) and the set of
operations.

Several new *experimental* functions were added to `com.walmartlabs.lacinia.executor` to
expose details about the selections tree; these functions can be invoked
from a field resolver to preview what fields will be selected below
the field.

[Closed Issues](https://github.com/walmartlabs/lacinia/milestone/4)

## 0.16.0 -- 3 May 2017

The function `com.walmartlabs.lacinia.schema/as-conformer` is now public.

New function `com.walmartlabs.lacinia/execute-parsed-query-async`.

Lacinia can now, optionally, collect timing information about
field resolver functions. This information is returned in the
`:extensions :timings` key of the response.

[Closed Issues](https://github.com/walmartlabs/lacinia/milestone/3?closed=1)

## 0.15.0 -- 19 Apr 2017

Field resolvers can now operate synchronously or asynchronously.

This release fleshes out the Lacinia type system to be fully compliant with the
GraphQL type system.
Previously, there were significant limitations when combining `list` and `non-null` modifiers on types.

The internal representation of enum values has changed from String to Keyword.
You will now see a Keyword, not a String, supplied as the value of an enum-typed argument
or variable.
You may need to make small changes to your field resolvers.

[Closed Issues](https://github.com/walmartlabs/lacinia/milestone/2?closed=1)


## 0.14.0 -- 29 Mar 2017

This release adds some very small performance improvements.

Field resolver functions may now return sets (where the schema type is a list).
Previously this generated a runtime error.

There is a change to the signature of the
`com.walmartlabs.lacinia.executor/execute-query` function
that will not affect the majority of users.

We have removed an unused dependency on `org.clojure/tools.macro`.

And, of course, smaller fixes and improvements to the documentation.

[Closed Issues](https://github.com/walmartlabs/lacinia/milestone/1?closed=1)


## 0.13.0 -- 15 Mar 2017

Lucky 13 is our first publicly available version of Lacinia.
It is still alpha and still subject to change, however.<|MERGE_RESOLUTION|>--- conflicted
+++ resolved
@@ -1,18 +1,14 @@
 ## 0.26.0 -- UNRELEASED
 
-<<<<<<< HEAD
 Lacinia now supports the `:roots` key in the input schema, which makes
 it possible to define query, mutation, or subscription operations
 in terms of the fields of an explicitly named object in the schema.
 This aligns Lacinia better with other implementations of GraphQL.
 
-New `com.walmartlabs.lacinia.parser/summarize-query` function,
-=======
 Lacinia is now based on Clojure 1.9, though it can also be used with
 Clojure 1.8.
 
 Added the `com.walmartlabs.lacinia.parser/summarize-query` function,
->>>>>>> 0858b510
 which is used to summarize a query without distractions such as
 aliases and field arguments. This is used to group similar
 queries together when doing performance analysis.
