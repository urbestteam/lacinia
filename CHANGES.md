## 0.19.0 -- UNRELEASED

Lacinia now includes support for GraphQL subscriptions.

<<<<<<< HEAD
A new option to `com.walmartlabs.lacinia.schema/compile` provides a hook
to convert from exceptions thrown inside field resolver methods to the
error map that will be exposed in the `:error` key of the result map.
=======
The :decorator option to `com.walmartlabs.lacinia.schema/compile` has been
removed. This is a feature, added in 0.17.0, that can be better implemented
in application code.
>>>>>>> ce144bb8

## 0.18.0 -- 19 June 2017

`com.walmartlabs.lacinia.schema/tag-with-type` now uses metadata in the majority of cases
(as it did in 0.16.0), resorting to a wrapper type only when
the value is a Java object that doesn't support metadata.

Queries with repeated identical fields (same alias and arguments) will now be merged together
along with their subselections.

Fixed Selections API functions throwing a NullPointerException on Introspective meta fields.

Upgraded to `clojure-future-spec` 1.9.0-alpha17.

[Closed Issues](https://github.com/walmartlabs/lacinia/milestone/5?closed=1)

## 0.17.0 -- 22 May 2017

Lacinia now better implements the specification, in terms of parsing
and serializing scalars.

The default mapping from field name to field resolver has simplified;
it is now a direct mapping, without converting underscores to dashes.
The old behavior is still available via an option to
`com.walmartlabs.lacinia.schema/compile`.

The function `com.walmartlabs.lacinia.schema/tag-with-type` has changed; it
now returns a special wrapper value (rather than the same value with
different metadata). This is to allow resolved values that do not
support metadata, such as Java objects.

The related function `com.walmartlabs.lacinia.schema/type-tag` has been removed.

Please update your applications carefully.

`compile` now has a new option, `:decorator`.
The decorator is a callback applied to all non-default field resolvers.
The primary use case is to adapt the return value of a field resolver,
for example, from a core.async channel to a Lacinia ResolverResult.

New function: `com.walmartlabs.lacinia.parser/operations`: extracts
from a parsed query the type (mutation or query) and the set of
operations.

Several new *experimental* functions were added to `com.walmartlabs.lacinia.executor` to
expose details about the selections tree; these functions can be invoked
from a field resolver to preview what fields will be selected below
the field.

[Closed Issues](https://github.com/walmartlabs/lacinia/milestone/4)

## 0.16.0 -- 3 May 2017

The function `com.walmartlabs.lacinia.schema/as-conformer` is now public.

New function `com.walmartlabs.lacinia/execute-parsed-query-async`.

Lacinia can now, optionally, collect timing information about
field resolver functions. This information is returned in the
`:extensions :timings` key of the response.

[Closed Issues](https://github.com/walmartlabs/lacinia/milestone/3?closed=1)

## 0.15.0 -- 19 Apr 2017

Field resolvers can now operate synchronously or asynchronously.

This release fleshes out the Lacinia type system to be fully compliant with the
GraphQL type system.
Previously, there were significant limitations when combining `list` and `non-null` modifiers on types.

The internal representation of enum values has changed from String to Keyword.
You will now see a Keyword, not a String, supplied as the value of an enum-typed argument
or variable.
You may need to make small changes to your field resolvers.

[Closed Issues](https://github.com/walmartlabs/lacinia/milestone/2?closed=1)


## 0.14.0 -- 29 Mar 2017

This release adds some very small performance improvements.

Field resolver functions may now return sets (where the schema type is a list).
Previously this generated a runtime error.

There is a change to the signature of the
`com.walmartlabs.lacinia.executor/execute-query` function
that will not affect the majority of users.

We have removed an unused dependency on `org.clojure/tools.macro`.

And, of course, smaller fixes and improvements to the documentation.

[Closed Issues](https://github.com/walmartlabs/lacinia/milestone/1?closed=1)


## 0.13.0 -- 15 Mar 2017

Lucky 13 is our first publicly available version of Lacinia.
It is still alpha and still subject to change, however.<|MERGE_RESOLUTION|>--- conflicted
+++ resolved
@@ -2,15 +2,13 @@
 
 Lacinia now includes support for GraphQL subscriptions.
 
-<<<<<<< HEAD
 A new option to `com.walmartlabs.lacinia.schema/compile` provides a hook
 to convert from exceptions thrown inside field resolver methods to the
 error map that will be exposed in the `:error` key of the result map.
-=======
+
 The :decorator option to `com.walmartlabs.lacinia.schema/compile` has been
 removed. This is a feature, added in 0.17.0, that can be better implemented
 in application code.
->>>>>>> ce144bb8
 
 ## 0.18.0 -- 19 June 2017
 
