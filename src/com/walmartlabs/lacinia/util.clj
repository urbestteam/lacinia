--- conflicted
+++ resolved
@@ -108,7 +108,6 @@
           (ex-data t)
           more-data)))
 
-<<<<<<< HEAD
 (defn inject-descriptions
   "Injects documentation into a schema, as `:description` keys on various elements
   within the schema.
@@ -139,7 +138,7 @@
                (assoc-in schema' (documentation-schema-path schema location) description))
              schema
              documentation))
-=======
+
 
 (def ^:private operation-names #{:queries :mutation :subscriptions})
 
@@ -174,5 +173,4 @@
   (reduce-kv (fn [schema' k resolver]
                (assoc-in schema' (resolver-path schema' k) resolver))
              schema
-             resolvers))
->>>>>>> cfa5178a
+             resolvers))