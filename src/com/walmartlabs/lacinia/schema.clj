(ns com.walmartlabs.lacinia.schema
  "Responsible for constructing and validating the GraphQL schema.

  GraphQL schema starts in a format easy to read and maintain as an EDN file.

  Compiling the schema performs a number of validations and reorganizations to
  make query execution faster and simpler, such as generating a flatter structure for the
  schema, and pre-computing many defaults."
  (:refer-clojure :exclude [compile])
  (:require
    [clojure.spec :as s]
    [com.walmartlabs.lacinia.introspection :as introspection]
    [com.walmartlabs.lacinia.constants :as constants]
    [com.walmartlabs.lacinia.internal-utils
     :refer [map-vals map-kvs filter-vals deep-merge q
             is-internal-type-name? sequential-or-set?]]
    [com.walmartlabs.lacinia.resolve :refer [ResolverResult resolved-value resolve-errors resolve-as]]
    [clojure.string :as str])
  (:import
    (com.walmartlabs.lacinia.resolve ResolverResultImpl)))

;; When using Clojure 1.9 alpha, the dependency on clojure-future-spec can be excluded,
;; an this code will not trigger; any? will come out of clojure.core as normal.
(when (-> *clojure-version* :minor (< 9))
  (require '[clojure.future :refer [any?]]))

;;-------------------------------------------------------------------------------
;; ## Helpers

(s/check-asserts true)

(defn ^:private map-types
  "Maps the types of the schema that match the provided category, but leaves
   the rest unchanged."
  [schema category f]
  (reduce-kv (fn [s k v]
               (if (-> v :category (= category))
                 (assoc s k (f v))
                 s))
             schema
             schema))

(defn ^:private as-keyword
  [v]
  (cond
    (keyword? v) v

    (symbol? v) (-> v name keyword)

    (string? v) (keyword v)

    :else
    (throw (ex-info "Unexpected type value." {:type v}))))

(defn tag-with-type
  "Tags a value with a GraphQL type name, a keyword.
  The keyword should identify a specific concrete object
  (not an interface or union) in the relevent schema."
  [x type-name]
  ;; vary-meta will fail on nil, and sometimes a resolver will resolve
  ;; nil validly, and it will be auto-tagged.
  (when x
    (vary-meta x assoc ::graphql-type-name type-name)))

(defn type-tag
  "Returns the GraphQL type tag, previously set with [[tag-with-type]], or nil if the tag is not present."
  [x]
  (-> x meta ::graphql-type-name))

(defn type-map
  "Reduces a compiled schema to a list of categories and the names of types in that category, useful
  for exception reporting."
  [schema]
  (->> schema
       vals
       (group-by :category)
       (map-vals #(->> (map :type-name %)
                       (remove is-internal-type-name?)
                       sort
                       vec))
       ;; The above may remove entire categories, drop the keys when
       ;; all the values have been filtered out.
       (filter-vals seq)))

(defn ^:private conformer
  "Creates a conformer that returns
  :clojure.spec/invalid when the value fails
  to conform."
  [f]
  (s/conformer
    (fn [x]
      (try
        (when (some? x)
          (f x))
        (catch Exception _
          ::s/invalid)))))

(defn ^:private coerce-to-int
  [v]
  (cond
    (number? v) (.intValue ^Number v)
    (string? v) (Integer/parseInt v)
    :else (throw (ex-info (str "Invalid Int value: " v) {:value v}))))

(defn ^:private coerce-to-float
  [v]
  (cond
    (number? v) (double v)
    (string? v) (Double/parseDouble v)
    :else (throw (ex-info (str "Invalid Float value: " v) {:value v}))))

(def default-scalar-transformers
  {:String {:parse (conformer str)
            :serialize (conformer str)}
   :Float {:parse (conformer #(Double/parseDouble %))
           :serialize (conformer coerce-to-float)}
   :Int {:parse (conformer #(Integer/parseInt %))
         :serialize (conformer coerce-to-int)}
   :Boolean {:parse (conformer #(Boolean/parseBoolean %))
             :serialize (conformer #(Boolean/valueOf %))}
   :ID {:parse (conformer str)
        :serialize (conformer str)}})

(defn ^:private error
  ([message]
   (error message nil))
  ([message data]
   (merge {:message message} data)))

(defn ^:private named?
  "True if a string, symbol or keyword."
  [v]
  (or (string? v)
      (symbol? v)
      (keyword? v)))

;;-------------------------------------------------------------------------------
;; ## Validations

;; This can be expanded at some point
(s/def :type/type some?)
(s/def :type/resolve (s/or :type/resolve-keyword keyword?
                           :type/resolve-callback fn?))
(s/def :type/field (s/keys :opt-un [:type/description
                                    :type/resolve
                                    :type/args]
                           :req-un [:type/type]))
(s/def :type/fields (s/map-of keyword? :type/field))
(s/def :type/implements (s/coll-of keyword?))
(s/def :type/description string?)
;; Given that objects merge in the field definitions from their containing interfaces,
;; it is reasonable for ojects to only optionally define fields.
(s/def :type/object (s/keys :opt-un [:type/fields
                                     :type/implements
                                     :type/description]))
(s/def :type/interface (s/keys :opt-un [:type/description
                                        :type/fields]))
;; A list of keyword identifying objects that are part of a union.
(s/def :type/members (s/and (s/coll-of keyword?)
                            seq))
(s/def :type/union (s/keys :opt-un [:type/description]
                           :req-un [:type/members]))
(s/def :type/values (s/and (s/coll-of named?)
                           seq))
(s/def :type/enum (s/keys :opt-un [:type/description]
                          :req-un [:type/values]))
(s/def :type/input-object (s/keys :opt-un [:type/description]))
(s/def :type/parse s/spec?)
(s/def :type/serialize s/spec?)
(s/def :type/scalar (s/keys :opt-un [:type/description]
                            :req-un [:type/parse
                                     :type/serialize]))
(s/def :type/scalars (s/map-of keyword? :type/scalar))
(s/def :type/interfaces (s/map-of keyword? :type/interface))
(s/def :type/objects (s/map-of keyword? :type/object))
(s/def :type/input-objects (s/map-of keyword? :type/input-object))
(s/def :type/enums (s/map-of keyword? :type/enum))
(s/def :type/unions (s/map-of keyword? :type/union))

(s/def ::schema-object
  (s/keys :opt-un [:type/scalars
                   :type/interfaces
                   :type/objects
                   :type/input-objects
                   :type/enums
                   :type/unions]))

(s/def :graphql/type-decl
  (s/or :base-type (fn [x] (or (keyword? x) (symbol? x)))
        :complex-type (s/cat :wrapping-type #{'list 'non-null}
                             :type :graphql/type-decl)))

(defmulti ^:private check-compatible
  "Given two type definitions, dispatches on a vector of the category of the two types.
  'Returns true if the two types are compatible.

  The interface defines the constraint type, the field defines the constrained type.

  This is only invoked when the constraint type and constrained types are not equal.

  The rules for this are in section 3.1.2.3 of the spec."
  (fn [constraint-type constrained-type]
    (mapv :category [constraint-type constrained-type])))

(defmethod check-compatible :default
  [_ _]
  ;; Remember that for object-vs-object, scalar-vs-scalar, and
  ;; enum-vs-enum, we don't get this far if the types are the same.
  ;; For disparate types, generally not compatible (e.g., enum vs. scalar).
  false)

(defmethod check-compatible [:union :object]
  [i-type f-type]
  (contains? (:members i-type) (:type-name f-type)))

(defmethod check-compatible [:interface :object]
  [i-type f-type]
  (contains? (:implements f-type) (:type-name i-type)))

;; That's as far as the spec goes, but one could imagine additonal rules
;; such as a union-vs-union (the field union must be a subset of the interface union),
;; or interface-union (all members of the union must implement the interface).

(defn ^:private is-compatible-type?
  "Compares two field type maps (on from the interface, one from the object) for compatibility."
  [schema interface-type object-type]
  (let [i-kind (:kind interface-type)
        o-kind (:kind object-type)
        i-type (:type interface-type)
        o-type (:type object-type)]
    (cond
      ;; When the object field is non-null and the interface field allows nulls that's ok,
      ;; the object can be more specific than the interface.
      (and (= o-kind :non-null)
           (not= i-kind :non-null))
      (recur schema i-kind o-type)

      ;; Otherwise :list must match :list, and :root must match :root,
      ;; and :non-null must match :non-null
      (not= o-kind i-kind)
      false

      ;; For :list and :non-null, they match, move down a level, towards :root
      (#{:list :non-null} o-kind)
      (recur schema i-type o-type)

      ;; Shortcut the compatible type check if the exact same type
      (= i-type o-type)
      true

      :else
      (check-compatible (get schema i-type)
                        (get schema o-type)))))

(defn ^:private is-assignable?
  "Returns true if the object field is type compatible with the interface field."
  [schema interface-field object-field]
  (let [interface-type (:type interface-field)
        object-type (:type object-field)]
    (or (= interface-type object-type)
        (is-compatible-type? schema interface-type object-type))))

;;-------------------------------------------------------------------------------
;; ## Types

(defn ^:private expand-type
  "Compiles a type from the input schema to the format used in the
  compiled schema."
  ;; TODO: This nested maps format works, but given the simple modifiers
  ;; we have, just converting from nested lists to a flattened vector
  ;; might work just as well. It would also make finding the root type
  ;; cheap: just use last.
  [type]
  (cond
    (list? type)
    (let [[modifier next-type & anything-else] type
          kind (get {'list :list
                     'non-null :non-null} modifier)]
      (when (or (nil? next-type)
                (nil? kind)
                (seq anything-else))
        (throw (ex-info "Expected (list|non-null <type>)."
                        {:type type})))

      {:kind kind
       :type (expand-type next-type)})

    ;; By convention, symbols are used for pre-defined scalar types, and
    ;; keywords are used for user-defined types, interfaces, unions, enums, etc.
    (or (keyword? type)
        (symbol? type))
    {:kind :root
     :type (as-keyword type)}

    :else
    (throw (ex-info "Could not process type."
                    {:type type}))))

(defn root-type-name
  "For a compiled field (or argument) definition, delves down through the :type tag to find
  the root type name, a keyword."
  [field-def]
  ;; In some error scenarios, the query references an unknown field and
  ;; the field-def is nil. Without this check, this loops endlessly.
  (when field-def
    (loop [type-def (:type field-def)]
      (if (-> type-def :kind (= :root))
        (:type type-def)
        (recur (:type type-def))))))

(defn ^:private rewrite-type
  "Rewrites the type tag of a field (or argument) into a nested structure of types.

  types are maps with two keys, :kind and :type.

  :kind may be :list, :non-null, or :root.

  :type is a nested type map, or (for :root kind), the keyword name of a
  schema type (a scalar, enum, object, etc.)."
  [field]
  (try
    (update field :type expand-type)
    (catch Throwable t
      (throw (ex-info "Could not identify type of field."
                      {:field field}
                      t)))))

(defn ^:private compile-arg
  "It's convinient to treat fields and arguments the same at this level."
  [arg-name arg-def]
  (-> arg-def
      rewrite-type
      (assoc :arg-name arg-name)))

(defn ^:private compile-field
  "Rewrites the type of the field, and the type of any arguments."
  [field-name field-def]
  (-> field-def
      rewrite-type
      (assoc :field-name field-name)
      (update :args #(map-kvs (fn [arg-name arg-def]
                                [arg-name (compile-arg arg-name arg-def)])
                              %))))

<<<<<<< HEAD
(defn ^:private wrap-resolver-to-ensure-resolver-result
  [resolver]
  (fn [context args value]
    (let [raw-value (resolver context args value)
          is-result? (when raw-value
                       ;; This is a little bit of optimization; satisfies? can
                       ;; be a bit expensive.
                       (or (instance? ResolverResultImpl raw-value)
                           (satisfies? ResolverResult raw-value)))]
      (if is-result?
        raw-value
        (resolve-as raw-value)))))

(defn ^:private compose-selectors
  [next-selector selector-wrapper]
  (if (some? selector-wrapper)
    (fn invoke-wrapper [resolved-value callback]
      (selector-wrapper resolved-value next-selector callback))
    next-selector))

(defn ^:private floor-selector
  [resolved-value callback]
  (callback resolved-value))

(defn ^:private create-root-selector
  "Creates a selector function for the :root kind, which is the point at which
  a type refers to something in the schema.

  type - object definition containing the field
  field - field definition
  field-type-name - from the root :root kind "
  [schema object-def field-def field-type-name]
  (let [field-name (:field-name field-def)
        type-name (:type-name object-def)
        field-type (get schema field-type-name)
        _ (when (nil? field-type)
            (throw (ex-info (format "Field %s of type %s references unknown type %s."
                                    (q field-name)
                                    (-> object-def :type-name q)
                                    (-> field-def :type q))
                            {:field field-def
                             :field-name field-name
                             :schema-types (type-map schema)})))
        category (:category field-type)

        ;; Build up layers of checks and other logic.
        coercion-wrapper (when (= :scalar category)
                           (let [serializer (:serialize field-type)]
                             (fn [resolved-value next-selector callback]
                               (let [serialized (s/conform
                                                  serializer resolved-value)]
                                 (if-not (= serialized :clojure.spec/invalid)
                                   (next-selector serialized callback)
                                   (callback nil (error "Invalid value for a scalar type."
                                                        {:type field-type-name
                                                         :value (pr-str resolved-value)})))))))
        allowed-types-wrapper (when (#{:interface :union} category)
                                (let [member-types (:members field-type)]
                                  (fn [resolved-value next-selector callback]
                                    (let [actual-type (type-tag resolved-value)]
                                      (cond

                                        (contains? member-types actual-type)
                                        (next-selector resolved-value callback)

                                        (nil? actual-type)
                                        (callback nil (error "Field resolver returned an instance not tagged with a schema type."))

                                        :else
                                        (callback nil (error "Value returned from resolver has incorrect type for field."
                                                             {:field-type field-type-name
                                                              :actual-type actual-type
                                                              :allowed-types member-types})))))))
        apply-tag-wrapper (when (#{:object :input-object} category)
                            (fn [resolved-value next-selector callback]
                              (next-selector (tag-with-type resolved-value field-type-name) callback)))
        single-result-wrapper (fn [resolved-value next-selector callback]
                                (if (sequential-or-set? resolved-value)
                                  (callback nil (error "Field resolver returned a collection of values, expected only a single value."))
                                  (next-selector resolved-value callback)))]
    (reduce compose-selectors floor-selector [coercion-wrapper
                                              allowed-types-wrapper
                                              apply-tag-wrapper
                                              single-result-wrapper])))

(defn ^:private assemble-selector
  "Assembles a selector function for a field.

   A selector function is invoked by the executor; it represents a pipeline of operations
   that occur before sub-selections occur on the resolved value.

   The selector is passed the resolved value and a callback.

   The resolved value is expected to be a seq (or nil) if the field type is list.

   The callback is passed the final resolved value.
   A second, optional, argument is an error map (or seq of error maps).

   The selector pipeline must return the value from the callback.

   type is a type map, as via rewrite-type."
  [schema object-type field type]
  (case (:kind type)

    :list
    (let [next-selector (assemble-selector schema object-type field (:type type))]
      (fn [resolved-value callback]
        (cond
          (nil? resolved-value)
          (callback ::empty-list)

          (not (sequential-or-set? resolved-value))
          (callback nil (error "Field resolver returned a single value, expected a collection of values."))

          :else
          (mapv #(next-selector % callback) resolved-value))))

    :non-null
    (let [next-selector (assemble-selector schema object-type field (:type type))]
      (when (-> field :default-value some?)
        (throw (ex-info (format "Field %s of type %s is both non-nullable and has a default value."
                                (-> field :field-name q)
                                (-> object-type :type-name q))
                        {:field-name (:field-name field)
                         :field field})))
      (fn [resolved-value callback]
        (cond
          (nil? resolved-value)
          (callback nil (error "Non-nullable field was null."))

          :else
          (next-selector resolved-value callback))))

    :root                                                   ;;
    (create-root-selector schema object-type field (:type type))))

(defn ^:private prepare-field
  "Prepares a field for execution. Provides a default resolver, and wraps it to
  ensure it returns a ResolverResult.
  Adds a :selector function."
  [schema options containing-type field]
  (let [base-resolver (or (:resolve field)
                          ((:default-field-resolver options) (:field-name field)))
        selector (assemble-selector schema containing-type field (:type field))]
    (assoc field
           :resolve (wrap-resolver-to-ensure-resolver-result base-resolver)
           :selector selector)))
=======
;;-------------------------------------------------------------------------------
;; ## Enforcers
;;
;; enforcers are just functions that are passed a tuple (a vector of resolved value and errors) and return
;; the same tuple, or a different one (or nil).

(defmacro ^:private with-resolved-value
  [binding & body]
  (let [[k tuple] binding]
    `(let [~k (first ~tuple)]
       (if (some? ~k)
         (do ~@body)
         ~tuple))))

(defn ^:private enforce-single-result
  [tuple]
  (with-resolved-value [value tuple]
    (if-not (sequential-or-set? value)
      tuple
      (error "Field resolver returned a collection of values, expected only a single value."))))

(defn ^:private enforce-multiple-results
  [tuple]
  (with-resolved-value [value tuple]
    (if (sequential-or-set? value)
      tuple
      (error "Field resolver returned a single value, expected a collection of values."))))

(def ^:private noop-enforcer identity)

(def ^:private resolved-nil [nil nil])

(defn ^:private compose-enforcers
  "enforcers may be nil, and are ordered outermost (executing last)
  to innermost (executing first), as with clojure.core/comp.
z
  Each composed enforcer may return a tuple with errors.
  Errors short-circuit the composed enforcers sequence."
  [& enforcers]
  (let [enforcers' (filterv some? (reverse enforcers))]
    (if
      (empty? enforcers')
      noop-enforcer

      (fn [resolved-tuple]
        (loop [this-tuple resolved-tuple
               [enforcer & remaining-enforcers] enforcers']
          (cond-let
            (nil? enforcer)
            this-tuple

            ;; Pass the prior value through the enforcer.
            :let [next-tuple (enforcer this-tuple)]

            ;; Terminate early when we hit any errors
            (-> next-tuple second some?)
            next-tuple

            :else
            (recur next-tuple remaining-enforcers)))))))

(defn ^:private map-enforcer
  "May wrap a single-value enforcer such that it maps across a collection of values.

  The result is a tuple of the collection of values, and the collection of errors."
  [enforcer]
  {:pre [(some? enforcer)]}
  (fn [tuple]
    ;;Go from a tuple of a sequence of values to a sequence of tuples
    (let [enforced-tuples (mapv #(enforcer [%])
                                (first tuple))
          resolved-values (mapv first enforced-tuples)
          errors  (->> enforced-tuples
                       (into [] (comp (keep second)
                                      (mapcat ensure-seq)))
                       seq)]
      [resolved-values errors])))

(defn ^:private coercion-enforcer
  [coercion-f]
  (fn [tuple]
    (with-resolved-value [value tuple]
      (-> value coercion-f vector))))

(defn ^:private reject-nil-enforcer
  [tuple]
  (let [value (first tuple)]
    (if (some? value)
      tuple
      (error "Non-nullable field was null."))))

(defn ^:private auto-apply-type-enforcer
  [type]
  (fn [tuple]
    (with-resolved-value [value tuple]
      (-> value (tag-with-type type) vector))))

(defn ^:private enforce-allowed-types
  [field-type allowed-types]
  (fn [tuple]
    (with-resolved-value [value tuple]
      (let [actual-type (type-tag value)]
        (if (contains? allowed-types actual-type)
          tuple
          (error "Value returned from resolver has incorrect type for field."
                 {:field-type field-type
                  :actual-type actual-type
                  :allowed-types allowed-types}))))))

(defn ^:private enforce-type-tag
  [tuple]
  (with-resolved-value [value tuple]
    (if (type-tag value)
      tuple
      (error "Field resolver returned an instance not tagged with a schema type."))))

(defn ^:private assert-and-wrap-error
  "An error returned by a resolver should be nil, a map, or a collection
  of maps. These maps should contain a :message key, but may contain others.
  Wrap them in a vector if necessary.

  Returns nil, or a collection of one or more valid error maps."
  [error-map-or-maps]
  (cond
    (nil? error-map-or-maps)
    nil

    (and (sequential? error-map-or-maps)
         (every? (comp string? :message)
                 error-map-or-maps))
    error-map-or-maps

    (string? (:message error-map-or-maps))
    [error-map-or-maps]

    :else
    (throw (ex-info (str "Errors must be nil, a map, or a sequence of maps "
                         "each containing, at minimum, a :message key.")
                    {:error error-map-or-maps}))))

(defn ^:private wrap-resolve-with-enforcer
  [resolve enforcer]
  (fn [context args value]
    ;; The resolve may return a ResolverResult; if not the first enforcer will
    ;; convert it to one.
    (let [raw-value (resolve context args value)
          ;; This is a little bit of optimization; satisfies? can
          ;; be a bit expensive.
          is-tuple? (when raw-value
                      (or (instance? ResolverResultImpl raw-value)
                          (satisfies? ResolverResult raw-value)))
          enforce-value (if is-tuple?
                          (resolved-value raw-value)
                          raw-value)
          resolver-errors (when is-tuple?
                            (resolve-errors raw-value))
          enforced-tuple (enforcer [enforce-value])
          all-errors (->> (sequence (comp cat
                                          (filter some?)
                                          (mapcat assert-and-wrap-error))
                           [(ensure-seq resolver-errors)
                            (ensure-seq (second enforced-tuple))]))]
      (resolve-as (first enforced-tuple) all-errors))))

(defn ^:private prepare-resolver
  "Prepares a field resolver to add type enforcement to a field.

  The new field resolver uniformly returns a tuple of the resolved value (or seq of values, if
  the field type is a list) and a seq of error maps."
  [schema field resolver]
  (let [{:keys [type multiple? non-nullable?]} field

        ;; :type is the name of the field's type.
        ;; field-type is the actual type map
        {:keys [category] :as field-type} (get schema type)

        coercion-f (when (= :scalar category)
                     (let [serializer (:serialize field-type)]
                       (fn [x]
                         (let [result (s/conform serializer x)]
                           (if-not (= result :clojure.spec/invalid)
                             result
                             (throw (ex-info "Invalid value for a scalar type."
                                             {:type type
                                              :value x})))))))

        coerce (when coercion-f
                 (coercion-enforcer coercion-f))

        reject-nil (when non-nullable?
                     reject-nil-enforcer)

        auto-apply-tag (when (#{:object :input-object} category)
                         (auto-apply-type-enforcer type))

        enforce-resolve-type (when (#{:interface :union} category)
                               (compose-enforcers
                                 (enforce-allowed-types type (:members field-type))
                                 enforce-type-tag))

        per-value-enforcers (compose-enforcers
                              enforce-resolve-type
                              auto-apply-tag
                              coerce
                              reject-nil)

        enforcer (compose-enforcers
                   (if multiple?
                     (map-enforcer per-value-enforcers)
                     per-value-enforcers)

                   (if multiple?
                     enforce-multiple-results
                     enforce-single-result))]
    (wrap-resolve-with-enforcer resolver enforcer)))
>>>>>>> 45d28cdb

;;-------------------------------------------------------------------------------
;; ## Compile schema

(defn ^:private xfer-types
  "Transfers values from the input map to the compiled schema, with checks for name collisions.

  The input map keys are type names, and the values are type definitions (matching the indicated
  category)."
  [compiled-schema input-map category]
  (reduce-kv (fn [s k v]
               (when (contains? s k)
                 (throw (ex-info (format "Name collision compiling schema. %s `%s' conflicts with existing %s."
                                         category
                                         (name k)
                                         (name (get-in s [k :category])))
                                 {:type-name k
                                  :category category
                                  :type v})))
               (assoc s k
                      (assoc v :category category
                             :type-name k)))
             compiled-schema
             input-map))


(defn ^:private types-with-category
  "Extracts from a compiled schema all the types with a matching category (:object, :interface, etc.)."
  [schema category]
  (->> schema
       vals
       (filter #(= category (:category %)))))

(defn ^:private compile-fields
  [type]
  (update type :fields #(map-kvs (fn [field-name field]
                                   [field-name (compile-field field-name field)])
                                 %)))

(defmulti ^:private compile-type
  "Performs general compilation and validation of a type from the compiled schema.

  May throw an exception if the type fails validation.

  Because compilation of types occurs directly on the values, in an indeterminate order,
  some further validation and compilation must be delayed until after all types have been compiled."
  (fn [type schema] (:category type)))

(defmethod compile-type :default
  [type schema]
  type)

(defmethod compile-type :union
  [union schema]
  (let [members (-> union :members set)]
    (doseq [member members]
      (when-not (seq members)
        (throw (ex-info (format "Union %s does not define any members."
                                (-> union :type-name q))
                        {:union union})))
      (let [type (get schema member)]
        (cond
          (nil? type)
          (throw (ex-info (format "Union %s references unknown type %s."
                                  (-> union :type-name q)
                                  (q member))
                          {:union union
                           :schema-types (type-map schema)}))

          (not= :object (:category type))
          (throw (ex-info (format "Union %s includes member %s of type %s. Members must only be object types."
                                  (-> union :type-name q)
                                  (q member)
                                  (-> type :category name))
                          {:union union
                           :schema-types (type-map schema)})))))
    (assoc union :members members)))

(defmethod compile-type :enum
  [enum schema]
  (let [values (->> enum :values (mapv name))
        values-set (set values)]
    (when-not (= (count values) (count values-set))
      (throw (ex-info (format "Values defined for enum %s must be unique."
                              (-> enum :type-name q))
                      {:enum enum})))
    (assoc enum
           :values values
           :values-set values-set)))

(defmethod compile-type :scalar
  [scalar schema]
  (let [{:keys [parse serialize]} scalar]
    (when-not (and parse serialize)
      (throw (ex-info "Scalars must declare both :parse and :serialize functions."
                      {:scalar scalar})))
    scalar))

(defmethod compile-type :object
  [object schema]
  (let [implements (-> object :implements set)]
    (doseq [interface implements
            :let [type (get schema interface)]]
      (when-not type
        (throw (ex-info (format "Object %s extends interface %s, which does not exist."
                                (-> object :type-name q)
                                (q interface))
                        {:object object
                         :schema-types (type-map schema)})))
      (when-not (= :interface (:category type))
        (throw (ex-info (format "Object %s implements type %s, which is not an interface."
                                (-> object :type-name q)
                                (q interface))
                        {:object object
                         :schema-types (type-map schema)}))))
    (-> object
        (assoc :implements implements)
        compile-fields)))

(defmethod compile-type :input-object
  [input-object schema]
  (let [input-object' (compile-fields input-object)]
    (doseq [[field-name field-def] (:fields input-object')
            :let [field-type-name (root-type-name field-def)
                  type-def (get schema field-type-name)
                  category (:category type-def)]]
      (when-not type-def
        (throw (ex-info (format "Field %s of input object %s references unknown type %s."
                                (q field-name)
                                (-> input-object :type-name q)
                                (q field-type-name))
                        {:input-object (:type-name input-object)
                         :field-name field-name
                         :schema-types (type-map schema)})))

      ;; Per 3.1.6, each field of an input object must be either a scalar, an enum,
      ;; or an input object.
      (when-not (#{:input-object :scalar :enum} category)
        (throw (ex-info (format "Field %s of input object %s must be type scalar, enum, or input-object."
                                (q field-name)
                                (-> input-object :type-name q))
                        {:input-object (:type-name input-object)
                         :field-name field-name
                         :field-type field-type-name}))))
    input-object'))

(defmethod compile-type :interface
  [interface schema]
  (compile-fields interface))

(defn ^:private extract-type-name
  "Navigates a type map down to the root kind and returns the type name."
  [type-map]
  (if (-> type-map :kind (= :root))
    (:type type-map)
    (recur (:type type-map))))

;; TODO: I think these checks go into create-unit-selector
(defn ^:private verify-fields-and-args
  "Verifies that the type of every field and every field argument is valid."
  [schema object-def]
  (let [object-type-name (:type-name object-def)]
    (doseq [[field-name field-def] (:fields object-def)
            :let [field-type-name (extract-type-name (:type field-def))]]
      (when-not (get schema field-type-name)
        (throw (ex-info (format "Field %s in type %s references unknown type %s."
                                (q field-name)
                                (q object-type-name)
                                (q field-type-name))
                        {:field-name field-name
                         :object-type object-type-name
                         :field field-def
                         :schema-types (type-map schema)})))

      (doseq [[arg-name arg-def] (:args field-def)
              :let [arg-type-name (extract-type-name (:type arg-def))
                    arg-type-def (get schema arg-type-name)]]
        (when-not arg-type-def
          (throw (ex-info (format "Argument %s of field %s in type %s references unknown type %s."
                                  (q arg-name)
                                  (q field-name)
                                  (q object-type-name)
                                  (-> arg-def :type q))
                          {:field-name field-name
                           :object-type object-type-name
                           :arg-name arg-name
                           :schema-types (type-map schema)})))

        (when-not (#{:scalar :enum :input-object} (:category arg-type-def))
          (throw (ex-info (format "Argument %s of field %s in type %s is not a valid argument type."
                                  (q arg-name)
                                  (q field-name)
                                  (q object-type-name))
                          {:field-name field-name
                           :arg-name arg-name
                           :object-type object-type-name})))))))

(defn ^:private prepare-and-validate-interfaces
  "Invoked after compilation to add a :members set identifying which concrete types implement
  the interface.  Peforms final verification of types in fields and field arguments."
  [schema]
  (let [objects (types-with-category schema :object)]
    (map-types schema :interface
               (fn [interface]
                 (verify-fields-and-args schema interface)
                 (let [interface-name (:type-name interface)
                       implementors (->> objects
                                         (filter #(-> % :implements interface-name))
                                         (map :type-name)
                                         set)]
                   (-> interface
                       (assoc :members implementors)
                       (dissoc :resolve)))))))

(defn ^:private prepare-and-validate-object
  [schema object options]
  (verify-fields-and-args schema object)
  (doseq [interface-name (:implements object)
          :let [interface (get schema interface-name)]
          [field-name interface-field] (:fields interface)
          :let [object-field (get-in object [:fields field-name])]]

    ;; TODO: I believe we are missing a check that arguments on the field are
    ;; compatible with arguments on the interface field.

    (when-not object-field
      (throw (ex-info "Missing interface field in object definition."
                      {:object (:type-name object)
                       :field-name field-name
                       :interface-name interface-name})))

    (when-not (is-assignable? schema interface-field object-field)
      (throw (ex-info "Object field is not compatible with extended interface type."
                      {:object (:type-name object)
                       :interface-name interface-name
                       :field-name field-name}))))

  (update object :fields #(reduce-kv (fn [m field-name field]
                                       (assoc m field-name
                                              (prepare-field schema options object field)))
                                     {}
                                     %)))

(defn ^:private prepare-and-validate-objects
  "Comes very late in the compilation process to prepare objects, including validation that
  all implemented interface fields are present in each object."
  [schema category options]
  (map-types schema category
             #(prepare-and-validate-object schema % options)))

(defn ^:private construct-compiled-schema
  [schema options]
  ;; Note: using merge, not two calls to xfer-types, since want to allow
  ;; for overrides of the built-in scalars without a name conflict exception.
  (let [merged-scalars (merge default-scalar-transformers
                              (:scalars schema))]
    (-> {constants/query-root {:category :object
                               :type-name constants/query-root
                                 :description "Root of all queries."}
         constants/mutation-root {:category :object
                                  :type-name constants/mutation-root
                                   :description "Root of all mutations."}}
        (xfer-types merged-scalars :scalar)
        (xfer-types (:enums schema) :enum)
        (xfer-types (:unions schema) :union)
        (xfer-types (:objects schema) :object)
        (xfer-types (:interfaces schema) :interface)
        (xfer-types (:input-objects schema) :input-object)
        (assoc-in [constants/query-root :fields] (:queries schema))
        (assoc-in [constants/mutation-root :fields] (:mutations schema))
        (as-> s
              (map-vals #(compile-type % s) s))
        (prepare-and-validate-interfaces)
        (prepare-and-validate-objects :object options)
        (prepare-and-validate-objects :input-object options))))

(s/def ::resolver
  (s/fspec :args (s/cat ::context (s/keys)
                        ::arguments (s/map-of keyword? any?)
                        ::value any?)
           :ret any?))

(s/def ::default-field-resolver
  (s/fspec :args (s/cat :field keyword?)
           :ret ::resolver))

(s/def ::compile-options (s/keys :opt-un [::default-field-resolver]))


(def ^:private default-compile-opts
  {:default-field-resolver
   (fn [field-name]
     (let [hyphenized-field (-> field-name
                                name
                                (str/replace "_" "-")
                                keyword)]
       (fn [_ _ v]
         (get v hyphenized-field))))})

(defn compile
  "Compiles a schema, verifies its correctness, and inlines all types.

  Compile options:

  :default-field-resolver

  : A function that accepts a field name (as a keyword) and converts it into the
    default field resolver. The default implementation translates
    underscores in the name to dashes to form a keyword key.

  Produces a form ready to be used in executing a query."
  ([schema]
   (compile schema {}))
  ([schema options]
   (let [options' (merge default-compile-opts options)
         introspection-schema (introspection/introspection-schema)]
     (-> schema
         (deep-merge introspection-schema)
         (construct-compiled-schema options')))))

(s/fdef compile
        :args (s/cat :schema ::schema-object
                     :options (s/? ::compile-options)))<|MERGE_RESOLUTION|>--- conflicted
+++ resolved
@@ -342,7 +342,6 @@
                                 [arg-name (compile-arg arg-name arg-def)])
                               %))))
 
-<<<<<<< HEAD
 (defn ^:private wrap-resolver-to-ensure-resolver-result
   [resolver]
   (fn [context args value]
@@ -490,223 +489,6 @@
     (assoc field
            :resolve (wrap-resolver-to-ensure-resolver-result base-resolver)
            :selector selector)))
-=======
-;;-------------------------------------------------------------------------------
-;; ## Enforcers
-;;
-;; enforcers are just functions that are passed a tuple (a vector of resolved value and errors) and return
-;; the same tuple, or a different one (or nil).
-
-(defmacro ^:private with-resolved-value
-  [binding & body]
-  (let [[k tuple] binding]
-    `(let [~k (first ~tuple)]
-       (if (some? ~k)
-         (do ~@body)
-         ~tuple))))
-
-(defn ^:private enforce-single-result
-  [tuple]
-  (with-resolved-value [value tuple]
-    (if-not (sequential-or-set? value)
-      tuple
-      (error "Field resolver returned a collection of values, expected only a single value."))))
-
-(defn ^:private enforce-multiple-results
-  [tuple]
-  (with-resolved-value [value tuple]
-    (if (sequential-or-set? value)
-      tuple
-      (error "Field resolver returned a single value, expected a collection of values."))))
-
-(def ^:private noop-enforcer identity)
-
-(def ^:private resolved-nil [nil nil])
-
-(defn ^:private compose-enforcers
-  "enforcers may be nil, and are ordered outermost (executing last)
-  to innermost (executing first), as with clojure.core/comp.
-z
-  Each composed enforcer may return a tuple with errors.
-  Errors short-circuit the composed enforcers sequence."
-  [& enforcers]
-  (let [enforcers' (filterv some? (reverse enforcers))]
-    (if
-      (empty? enforcers')
-      noop-enforcer
-
-      (fn [resolved-tuple]
-        (loop [this-tuple resolved-tuple
-               [enforcer & remaining-enforcers] enforcers']
-          (cond-let
-            (nil? enforcer)
-            this-tuple
-
-            ;; Pass the prior value through the enforcer.
-            :let [next-tuple (enforcer this-tuple)]
-
-            ;; Terminate early when we hit any errors
-            (-> next-tuple second some?)
-            next-tuple
-
-            :else
-            (recur next-tuple remaining-enforcers)))))))
-
-(defn ^:private map-enforcer
-  "May wrap a single-value enforcer such that it maps across a collection of values.
-
-  The result is a tuple of the collection of values, and the collection of errors."
-  [enforcer]
-  {:pre [(some? enforcer)]}
-  (fn [tuple]
-    ;;Go from a tuple of a sequence of values to a sequence of tuples
-    (let [enforced-tuples (mapv #(enforcer [%])
-                                (first tuple))
-          resolved-values (mapv first enforced-tuples)
-          errors  (->> enforced-tuples
-                       (into [] (comp (keep second)
-                                      (mapcat ensure-seq)))
-                       seq)]
-      [resolved-values errors])))
-
-(defn ^:private coercion-enforcer
-  [coercion-f]
-  (fn [tuple]
-    (with-resolved-value [value tuple]
-      (-> value coercion-f vector))))
-
-(defn ^:private reject-nil-enforcer
-  [tuple]
-  (let [value (first tuple)]
-    (if (some? value)
-      tuple
-      (error "Non-nullable field was null."))))
-
-(defn ^:private auto-apply-type-enforcer
-  [type]
-  (fn [tuple]
-    (with-resolved-value [value tuple]
-      (-> value (tag-with-type type) vector))))
-
-(defn ^:private enforce-allowed-types
-  [field-type allowed-types]
-  (fn [tuple]
-    (with-resolved-value [value tuple]
-      (let [actual-type (type-tag value)]
-        (if (contains? allowed-types actual-type)
-          tuple
-          (error "Value returned from resolver has incorrect type for field."
-                 {:field-type field-type
-                  :actual-type actual-type
-                  :allowed-types allowed-types}))))))
-
-(defn ^:private enforce-type-tag
-  [tuple]
-  (with-resolved-value [value tuple]
-    (if (type-tag value)
-      tuple
-      (error "Field resolver returned an instance not tagged with a schema type."))))
-
-(defn ^:private assert-and-wrap-error
-  "An error returned by a resolver should be nil, a map, or a collection
-  of maps. These maps should contain a :message key, but may contain others.
-  Wrap them in a vector if necessary.
-
-  Returns nil, or a collection of one or more valid error maps."
-  [error-map-or-maps]
-  (cond
-    (nil? error-map-or-maps)
-    nil
-
-    (and (sequential? error-map-or-maps)
-         (every? (comp string? :message)
-                 error-map-or-maps))
-    error-map-or-maps
-
-    (string? (:message error-map-or-maps))
-    [error-map-or-maps]
-
-    :else
-    (throw (ex-info (str "Errors must be nil, a map, or a sequence of maps "
-                         "each containing, at minimum, a :message key.")
-                    {:error error-map-or-maps}))))
-
-(defn ^:private wrap-resolve-with-enforcer
-  [resolve enforcer]
-  (fn [context args value]
-    ;; The resolve may return a ResolverResult; if not the first enforcer will
-    ;; convert it to one.
-    (let [raw-value (resolve context args value)
-          ;; This is a little bit of optimization; satisfies? can
-          ;; be a bit expensive.
-          is-tuple? (when raw-value
-                      (or (instance? ResolverResultImpl raw-value)
-                          (satisfies? ResolverResult raw-value)))
-          enforce-value (if is-tuple?
-                          (resolved-value raw-value)
-                          raw-value)
-          resolver-errors (when is-tuple?
-                            (resolve-errors raw-value))
-          enforced-tuple (enforcer [enforce-value])
-          all-errors (->> (sequence (comp cat
-                                          (filter some?)
-                                          (mapcat assert-and-wrap-error))
-                           [(ensure-seq resolver-errors)
-                            (ensure-seq (second enforced-tuple))]))]
-      (resolve-as (first enforced-tuple) all-errors))))
-
-(defn ^:private prepare-resolver
-  "Prepares a field resolver to add type enforcement to a field.
-
-  The new field resolver uniformly returns a tuple of the resolved value (or seq of values, if
-  the field type is a list) and a seq of error maps."
-  [schema field resolver]
-  (let [{:keys [type multiple? non-nullable?]} field
-
-        ;; :type is the name of the field's type.
-        ;; field-type is the actual type map
-        {:keys [category] :as field-type} (get schema type)
-
-        coercion-f (when (= :scalar category)
-                     (let [serializer (:serialize field-type)]
-                       (fn [x]
-                         (let [result (s/conform serializer x)]
-                           (if-not (= result :clojure.spec/invalid)
-                             result
-                             (throw (ex-info "Invalid value for a scalar type."
-                                             {:type type
-                                              :value x})))))))
-
-        coerce (when coercion-f
-                 (coercion-enforcer coercion-f))
-
-        reject-nil (when non-nullable?
-                     reject-nil-enforcer)
-
-        auto-apply-tag (when (#{:object :input-object} category)
-                         (auto-apply-type-enforcer type))
-
-        enforce-resolve-type (when (#{:interface :union} category)
-                               (compose-enforcers
-                                 (enforce-allowed-types type (:members field-type))
-                                 enforce-type-tag))
-
-        per-value-enforcers (compose-enforcers
-                              enforce-resolve-type
-                              auto-apply-tag
-                              coerce
-                              reject-nil)
-
-        enforcer (compose-enforcers
-                   (if multiple?
-                     (map-enforcer per-value-enforcers)
-                     per-value-enforcers)
-
-                   (if multiple?
-                     enforce-multiple-results
-                     enforce-single-result))]
-    (wrap-resolve-with-enforcer resolver enforcer)))
->>>>>>> 45d28cdb
 
 ;;-------------------------------------------------------------------------------
 ;; ## Compile schema
